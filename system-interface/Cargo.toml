--- conflicted
+++ resolved
@@ -30,12 +30,8 @@
     "solana-address/frozen-abi",
     "solana-address/std",
 ]
-<<<<<<< HEAD
 serde = ["dep:serde", "dep:serde_derive", "serde/alloc", "solana-address/serde"]
-=======
-serde = ["dep:serde", "dep:serde_derive", "solana-address/serde"]
 std = []
->>>>>>> 8ebe2fcf
 
 [dependencies]
 num-traits = { workspace = true }
